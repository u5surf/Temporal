--- conflicted
+++ resolved
@@ -105,7 +105,6 @@
 	RecordSearchError = "failed to search for record"
 	// IPFSDagGetError is an error message when failing to retrieve a dag from ipfs
 	IPFSDagGetError = "failed to get dag from ipfs"
-<<<<<<< HEAD
 	// InvalidObjectIdentifierError is a generic error to indicate that the object identifier that was provided is invalid
 	InvalidObjectIdentifierError = "object identifier is of an invalid format"
 	// InvalidObjectTypeError is an error message when a user submits an incorrect type to be indexed
@@ -116,12 +115,10 @@
 	FailedToSearchError = "an error occured while submitting your search to lens"
 	// NoSearchResultsError is an error message used when no search results were returned
 	NoSearchResultsError = "there were no entries matching your search query"
-=======
 	// ChainRiderAPICallError is an error message used when a call to chainrider api fails
 	ChainRiderAPICallError = "failed to call chainrider api"
 	// KeyExportError is an error messaged used if a key export request fails
 	KeyExportError = "failed to export key"
 	// PasswordResetError is an error message used when an error occurins during password reset
 	PasswordResetError = "failed to reset password"
->>>>>>> 6b41dd51
 )