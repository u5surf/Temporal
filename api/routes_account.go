package api

import (
	"errors"
	"fmt"
	"net/http"
	"strconv"

	"github.com/RTradeLtd/Temporal/eh"
	"github.com/RTradeLtd/Temporal/queue"
	"github.com/RTradeLtd/Temporal/utils"
	"github.com/gin-gonic/gin"
	log "github.com/sirupsen/logrus"
)

<<<<<<< HEAD
// selfRekt is an undocumented API call used to auto-ban users who may engaging in malicious activity
func (api *API) selfRekt(c *gin.Context) {
	username := GetAuthenticatedUserFromContext(c)
	user, err := api.um.FindByUserName(username)
	if err != nil {
		api.LogError(err, eh.UserSearchError)(c, http.StatusBadRequest)
		return
	}
	user.AccountEnabled = false
	user.APIAccess = false
	user.AdminAccess = false
	user.EnterpriseEnabled = false
	if err = api.dbm.DB.Save(user).Error; err != nil {
		api.LogError(err, eh.UnableToSaveUserError)(c, http.StatusBadRequest)
		return
	}
	api.LogWithUser(username).Info("malicious activity detected")
	Respond(c, http.StatusOK, gin.H{"response": "4 hour ban ... you been messin around with our shit, aint you son?"})
}

// GetUserFromToken is a call made by the frontend to validate the user attached with the token
func (api *API) getUserFromToken(c *gin.Context) {
	username := GetAuthenticatedUserFromContext(c)
	Respond(c, http.StatusOK, gin.H{"response": username})
=======
// verifyEmailAddress is used to verify a users email address
func (api *API) verifyEmailAddress(c *gin.Context) {
	username := GetAuthenticatedUserFromContext(c)
	token, exists := c.GetPostForm("token")
	if !exists {
		FailWithMissingField(c, "token")
		return
	}
	if _, err := api.um.ValidateEmailVerificationToken(username, token); err != nil {
		api.LogError(err, eh.EmailVerificationError)(c, http.StatusBadRequest)
		return
	}
	Respond(c, http.StatusOK, gin.H{"response": "email verified"})
}

// getEmailVerificationToken is used to generate a token which can be used to validate an email address
func (api *API) getEmailVerificationToken(c *gin.Context) {
	username := GetAuthenticatedUserFromContext(c)
	user, err := api.um.GenerateEmailVerificationToken(username)
	if err != nil {
		api.LogError(err, eh.EmailTokenGenerationError)(c, http.StatusBadRequest)
		return
	}
	es := queue.EmailSend{
		Subject:     "TEMPORAL Email Verification",
		Content:     fmt.Sprintf("Please submit the following email verification token: %s\n", user.EmailVerificationToken),
		ContentType: "text/html",
		UserNames:   []string{user.UserName},
		Emails:      []string{user.EmailAddress},
	}
	mqURL := api.cfg.RabbitMQ.URL
	qm, err := queue.Initialize(queue.EmailSendQueue, mqURL, true, false)
	if err != nil {
		api.LogError(err, eh.QueueInitializationError)(c, http.StatusBadRequest)
		return
	}
	if err = qm.PublishMessage(es); err != nil {
		api.LogError(err, eh.QueuePublishError)(c, http.StatusBadRequest)
		return
	}
	Respond(c, http.StatusOK, gin.H{"response": "Email verification token sent to email. Please check and follow instructions"})
>>>>>>> 13b950f6
}

// registerAirDrop is used to register an airdrop
func (api *API) registerAirDrop(c *gin.Context) {
	username := GetAuthenticatedUserFromContext(c)
	aidropID, exists := c.GetPostForm("airdrop_id")
	if !exists {
		FailWithMissingField(c, "airdrop_id")
		return
	}
	ethAddress, exists := c.GetPostForm("eth_address")
	if !exists {
		FailWithMissingField(c, "eth_address")
		return
	}
	if len(ethAddress) > 42 || len(ethAddress) < 42 {
		Fail(c, errors.New("eth_address is invalid"))
		return
	}
	if _, err := api.dm.RegisterAirDrop(aidropID, ethAddress, username); err != nil {
		api.LogError(err, err.Error())(c, http.StatusBadRequest)
		return
	}
	Respond(c, http.StatusOK, gin.H{"response": "airdrop registered, good luck!"})
}

// ChangeAccountPassword is used to change a users password
func (api *API) changeAccountPassword(c *gin.Context) {
	username := GetAuthenticatedUserFromContext(c)

	oldPassword, exists := c.GetPostForm("old_password")
	if !exists {
		FailWithMissingField(c, "old_password")
		return
	}

	newPassword, exists := c.GetPostForm("new_password")
	if !exists {
		FailWithMissingField(c, "new_password")
		return
	}

	api.l.WithFields(log.Fields{
		"service": "api",
		"user":    username,
	}).Info("password change requested")

	suceeded, err := api.um.ChangePassword(username, oldPassword, newPassword)
	if err != nil {
		api.LogError(err, eh.PasswordChangeError)(c)
		return
	}
	if !suceeded {
		err = fmt.Errorf("password changed failed for user %s to due an unspecified error", username)
		api.LogError(err, eh.PasswordChangeError)(c)
		return
	}

	api.l.WithFields(log.Fields{
		"service": api,
		"user":    username,
	}).Info("password changed")

	Respond(c, http.StatusOK, gin.H{"response": "password changed"})
}

// RegisterUserAccount is used to sign up with temporal
func (api *API) registerUserAccount(c *gin.Context) {
	username, exists := c.GetPostForm("username")
	if !exists {
		FailWithMissingField(c, "username")
		return
	}
	password, exists := c.GetPostForm("password")
	if !exists {
		FailWithMissingField(c, "password")
		return
	}
	email, exists := c.GetPostForm("email_address")
	if !exists {
		FailWithMissingField(c, "email_address")
		return
	}
	api.l.WithFields(log.Fields{
		"service": "api",
	}).Info("user account registration detected")

	userModel, err := api.um.NewUserAccount(username, password, email, false)
	if err != nil && err.Error() == eh.DuplicateEmailError || err != nil && err.Error() == eh.DuplicateUserNameError {
		api.LogError(err, err.Error())(c, http.StatusBadRequest)
		return
	}
	if err != nil {
		api.LogError(err, eh.UserAccountCreationError)(c, http.StatusBadRequest)
		return
	}

	api.l.WithFields(log.Fields{
		"service": "api",
		"user":    username,
	}).Info("user account registered")

	userModel.HashedPassword = "scrubbed"
	Respond(c, http.StatusOK, gin.H{"response": userModel})
}

// CreateIPFSKey is used to create an IPFS key
func (api *API) createIPFSKey(c *gin.Context) {
	username := GetAuthenticatedUserFromContext(c)
	keyType, exists := c.GetPostForm("key_type")
	if !exists {
		FailWithMissingField(c, "key_type")
		return
	}

	switch keyType {
	case "rsa":
		break
	case "ed25519":
		break
	default:
		// user error, do not log
		err := fmt.Errorf("%s is invalid key type must be rsa, or ed25519", keyType)
		Fail(c, err, http.StatusBadRequest)
		return
	}

	user, err := api.um.FindByUserName(username)
	if err != nil {
		api.LogError(err, eh.UserSearchError)(c, http.StatusNotFound)
		return
	}
	var cost float64
	// if they haven't made a key before, the first one is free
	if len(user.IPFSKeyIDs) == 0 {
		cost = 0
		err = nil
	} else {
		if keyType == "rsa" {
			cost, err = utils.CalculateAPICallCost("rsa-key", false)
		} else {
			cost, err = utils.CalculateAPICallCost("ed-key", false)
		}
	}
	if err != nil {
		api.LogError(err, eh.CallCostCalculationError)(c, http.StatusBadRequest)
		return
	}
	if err := api.validateUserCredits(username, cost); err != nil && cost > 0 {
		api.LogError(err, eh.InvalidBalanceError)(c, http.StatusPaymentRequired)
		return
	}
	keyBits, exists := c.GetPostForm("key_bits")
	if !exists {
		FailWithMissingField(c, "key_bits")
		api.refundUserCredits(username, "key", cost)
		return
	}

	keyName, exists := c.GetPostForm("key_name")
	if !exists {
		FailWithMissingField(c, "key_name")
		api.refundUserCredits(username, "key", cost)
		return
	}

	keys, err := api.um.GetKeysForUser(username)
	if err != nil {
		api.LogError(err, eh.KeySearchError)(c, http.StatusNotFound)
		api.refundUserCredits(username, "key", cost)
		return
	}
	keyNamePrefixed := fmt.Sprintf("%s-%s", username, keyName)
	for _, v := range keys["key_names"] {
		if v == keyNamePrefixed {
			err = fmt.Errorf("key with name already exists")
			api.LogError(err, eh.DuplicateKeyCreationError)(c, http.StatusConflict)
			api.refundUserCredits(username, "key", cost)
			return
		}
	}
	bitsInt, err := strconv.Atoi(keyBits)
	if err != nil {
		Fail(c, err)
		return
	}
	// if key type is RSA, and size is too small or too large, default to an appropriately size minimum
	if keyType == "rsa" {
		if bitsInt > 4096 || bitsInt < 2048 {
			bitsInt = 2048
		}
	}
	key := queue.IPFSKeyCreation{
		UserName:    username,
		Name:        keyName,
		Type:        keyType,
		Size:        bitsInt,
		NetworkName: "public",
		CreditCost:  cost,
	}

	mqConnectionURL := api.cfg.RabbitMQ.URL

	qm, err := queue.Initialize(queue.IpfsKeyCreationQueue, mqConnectionURL, true, false)
	if err != nil {
		api.LogError(err, eh.QueueInitializationError)(c)
		api.refundUserCredits(username, "key", cost)
		return
	}

	if err = qm.PublishMessageWithExchange(key, queue.IpfsKeyExchange); err != nil {
		api.LogError(err, eh.QueuePublishError)(c)
		api.refundUserCredits(username, "key", cost)
		return
	}

	api.l.WithFields(log.Fields{
		"service": "api",
		"user":    username,
	}).Info("key creation request sent to backend")

	Respond(c, http.StatusOK, gin.H{"response": "key creation sent to backend"})
}

// GetIPFSKeyNamesForAuthUser is used to get the keys a user has setup
func (api *API) getIPFSKeyNamesForAuthUser(c *gin.Context) {
	username := GetAuthenticatedUserFromContext(c)

	keys, err := api.um.GetKeysForUser(username)
	if err != nil {
		api.LogError(err, eh.KeySearchError)(c)
		return
	}
	// if the user has no keys, fail with an error
	if len(keys["key_names"]) == 0 || len(keys["key_ids"]) == 0 {
		Fail(c, errors.New(eh.NoKeyError), http.StatusNotFound)
		return
	}
	api.LogWithUser(username).Info("key name list requested")

	Respond(c, http.StatusOK, gin.H{"response": gin.H{"key_names": keys["key_names"], "key_ids": keys["key_ids"]}})
}

// GetCredits is used to get a users available credits
func (api *API) getCredits(c *gin.Context) {
	username := GetAuthenticatedUserFromContext(c)
	credits, err := api.um.GetCreditsForUser(username)
	if err != nil {
		api.LogError(err, eh.CreditCheckError)(c, http.StatusBadRequest)
		return
	}
	api.LogWithUser(username).Info("credit check requested")
	Respond(c, http.StatusOK, gin.H{"response": credits})
}<|MERGE_RESOLUTION|>--- conflicted
+++ resolved
@@ -13,7 +13,6 @@
 	log "github.com/sirupsen/logrus"
 )
 
-<<<<<<< HEAD
 // selfRekt is an undocumented API call used to auto-ban users who may engaging in malicious activity
 func (api *API) selfRekt(c *gin.Context) {
 	username := GetAuthenticatedUserFromContext(c)
@@ -34,11 +33,6 @@
 	Respond(c, http.StatusOK, gin.H{"response": "4 hour ban ... you been messin around with our shit, aint you son?"})
 }
 
-// GetUserFromToken is a call made by the frontend to validate the user attached with the token
-func (api *API) getUserFromToken(c *gin.Context) {
-	username := GetAuthenticatedUserFromContext(c)
-	Respond(c, http.StatusOK, gin.H{"response": username})
-=======
 // verifyEmailAddress is used to verify a users email address
 func (api *API) verifyEmailAddress(c *gin.Context) {
 	username := GetAuthenticatedUserFromContext(c)
@@ -80,7 +74,6 @@
 		return
 	}
 	Respond(c, http.StatusOK, gin.H{"response": "Email verification token sent to email. Please check and follow instructions"})
->>>>>>> 13b950f6
 }
 
 // registerAirDrop is used to register an airdrop
