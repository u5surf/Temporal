--- conflicted
+++ resolved
@@ -317,10 +317,7 @@
 		api.LogError(err, eh.KeyExportError)(c, http.StatusBadRequest)
 		return
 	}
-<<<<<<< HEAD
 	Respond(c, http.StatusOK, gin.H{"response": mnemonic})
-=======
-	Respond(c, http.StatusOK, gin.H{"response": hex.EncodeToString([]byte(mnemonic))})
 }
 
 // ForgotEmail is used to retrieve an email if the user forgets it
@@ -407,5 +404,4 @@
 		return
 	}
 	Respond(c, http.StatusOK, gin.H{"response": "password reset, please check your email for a new password"})
->>>>>>> f654c896
 }