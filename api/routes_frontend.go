--- conflicted
+++ resolved
@@ -4,11 +4,7 @@
 	"net/http"
 	"strconv"
 
-<<<<<<< HEAD
-=======
 	"github.com/RTradeLtd/Temporal/eh"
-	"github.com/RTradeLtd/Temporal/rtfs"
->>>>>>> 51e56bda
 	"github.com/RTradeLtd/Temporal/utils"
 	"github.com/gin-gonic/gin"
 	gocid "github.com/ipfs/go-cid"
@@ -24,14 +20,6 @@
 		return
 	}
 	holdTime := c.Param("holdtime")
-<<<<<<< HEAD
-=======
-	manager, err := rtfs.Initialize("", "")
-	if err != nil {
-		api.LogError(err, eh.IPFSConnectionError)(c)
-		return
-	}
->>>>>>> 51e56bda
 	holdTimeInt, err := strconv.ParseInt(holdTime, 10, 64)
 	if err != nil {
 		Fail(c, err)
