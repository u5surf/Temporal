--- conflicted
+++ resolved
@@ -1,11 +1,7 @@
 package v2
 
 import (
-<<<<<<< HEAD
-	"github.com/RTradeLtd/ChainRider-Go/dash"
-=======
 	clients "github.com/RTradeLtd/Temporal/grpc-clients"
->>>>>>> 5b6a6e16
 	"github.com/RTradeLtd/Temporal/queue"
 	"github.com/RTradeLtd/Temporal/rtfscluster"
 	"github.com/RTradeLtd/config"
@@ -45,50 +41,8 @@
 	eth     *queue.Manager
 }
 
-<<<<<<< HEAD
-// API is our API service
-type API struct {
-	ipfs        rtfs.Manager
-	ipfsCluster *rtfscluster.ClusterManager
-	keys        *kaas.Client
-	r           *gin.Engine
-	cfg         *config.TemporalConfig
-	dbm         *database.Manager
-	um          *models.UserManager
-	im          *models.IpnsManager
-	pm          *models.PaymentManager
-	ue          *models.EncryptedUploadManager
-	upm         *models.UploadManager
-	zm          *models.ZoneManager
-	rm          *models.RecordManager
-	nm          *models.IPFSNetworkManager
-	usage       *models.UsageManager
-	l           *zap.SugaredLogger
-	signer      pbSigner.SignerClient
-	orch        pbOrch.ServiceClient
-	lens        pbLens.IndexerAPIClient
-	dc          *dash.Client
-	queues      queues
-	service     string
-
-	version string
-}
-
-// Options is used to non-critical options
-type Options struct {
-	DebugLogging bool
-	DevMode      bool
-}
-
-// Clients is used to configure service clients we use
-type Clients struct {
-	Lens   pbLens.IndexerAPIClient
-	Orch   pbOrch.ServiceClient
-	Signer pbSigner.SignerClient
-=======
 // kaas key managers
 type keys struct {
 	kb1 *clients.KaasClient
 	kb2 *clients.KaasClient
->>>>>>> 5b6a6e16
 }