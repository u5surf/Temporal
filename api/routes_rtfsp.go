package api

import (
	"errors"
	"fmt"
	"net/http"
	"strconv"
	"time"

	"github.com/RTradeLtd/Temporal/eh"
	"github.com/RTradeLtd/Temporal/mini"
	"github.com/RTradeLtd/Temporal/queue"
	"github.com/RTradeLtd/Temporal/rtfs"
	ipfs_orchestrator "github.com/RTradeLtd/grpc/ipfs-orchestrator"
	gocid "github.com/ipfs/go-cid"
	log "github.com/sirupsen/logrus"

	"github.com/RTradeLtd/Temporal/models"

	"github.com/RTradeLtd/Temporal/utils"
	"github.com/gin-gonic/gin"
)

// PinToHostedIPFSNetwork is used to pin content to a private ipfs network
func (api *API) pinToHostedIPFSNetwork(c *gin.Context) {
	username := GetAuthenticatedUserFromContext(c)
	hash := c.Param("hash")
	if _, err := gocid.Decode(hash); err != nil {
		Fail(c, err)
		return
	}
	forms := api.extractPostForms(c, "network_name", "hold_time")
	if len(forms) == 0 {
		return
	}
	err := CheckAccessForPrivateNetwork(username, forms["network_name"], api.dbm.DB)
	if err != nil {
		api.LogError(err, eh.PrivateNetworkAccessError)(c)
		return
	}
	im := models.NewHostedIPFSNetworkManager(api.dbm.DB)
	url, err := im.GetAPIURLByName(forms["network_name"])
	if err != nil {
		api.LogError(err, eh.APIURLCheckError)(c, http.StatusBadRequest)
		return
	}
	manager, err := rtfs.Initialize("", url)
	if err != nil {
		api.LogError(err, eh.IPFSConnectionError)(c, http.StatusBadRequest)
		return
	}

	holdTimeInt, err := strconv.ParseInt(forms["hold_time"], 10, 64)
	if err != nil {
		Fail(c, err)
		return
	}
	cost, err := utils.CalculatePinCost(hash, holdTimeInt, manager.Shell, true)
	if err != nil {
		api.LogError(err, eh.CallCostCalculationError)(c, http.StatusBadRequest)
		return
	}
	if err := api.validateUserCredits(username, cost); err != nil {
		api.LogError(err, eh.InvalidBalanceError)(c, http.StatusPaymentRequired)
		return
	}
	ip := queue.IPFSPin{
		CID:              hash,
		NetworkName:      forms["network_name"],
		UserName:         username,
		HoldTimeInMonths: holdTimeInt,
		CreditCost:       cost,
	}

	mqConnectionURL := api.cfg.RabbitMQ.URL

	qm, err := queue.Initialize(queue.IpfsPinQueue, mqConnectionURL, true, false)
	if err != nil {
		api.LogError(err, eh.QueueInitializationError)(c)
		api.refundUserCredits(username, "private-pin", cost)
		return
	}

	if err = qm.PublishMessageWithExchange(ip, queue.PinExchange); err != nil {
		api.LogError(err, eh.QueuePublishError)(c)
		api.refundUserCredits(username, "private-pin", cost)
		return
	}

	api.l.WithFields(log.Fields{
		"service": "api",
		"user":    username,
	}).Info("ipfs pin request for private network sent to backend")

	Respond(c, http.StatusOK, gin.H{"response": "content pin request sent to backend"})
}

// AddFileToHostedIPFSNetworkAdvanced is used to add a file to a private ipfs network in a more advanced and resilient manner
func (api *API) addFileToHostedIPFSNetworkAdvanced(c *gin.Context) {
	username := GetAuthenticatedUserFromContext(c)
	forms := api.extractPostForms(c, "network_name", "hold_time")
	if len(forms) == 0 {
		return
	}
	if err := CheckAccessForPrivateNetwork(username, forms["network_name"], api.dbm.DB); err != nil {
		api.LogError(err, eh.PrivateNetworkAccessError)(c, http.StatusBadRequest)
		return
	}
	holdTimeInt, err := strconv.ParseInt(forms["hold_time"], 10, 64)
	if err != nil {
		Fail(c, err, http.StatusBadRequest)
		return
	}
	accessKey := api.cfg.MINIO.AccessKey
	secretKey := api.cfg.MINIO.SecretKey
	endpoint := fmt.Sprintf("%s:%s", api.cfg.MINIO.Connection.IP, api.cfg.MINIO.Connection.Port)
	miniManager, err := mini.NewMinioManager(endpoint, accessKey, secretKey, false)
	if err != nil {
		api.LogError(err, eh.MinioConnectionError)
		Fail(c, err)
		return
	}
	fileHandler, err := c.FormFile("file")
	if err != nil {
		Fail(c, err)
		return
	}
	if err := api.FileSizeCheck(fileHandler.Size); err != nil {
		Fail(c, err)
		return
	}
	cost := utils.CalculateFileCost(holdTimeInt, fileHandler.Size, true)
	if err := api.validateUserCredits(username, cost); err != nil {
		api.LogError(err, eh.InvalidBalanceError)(c, http.StatusPaymentRequired)
		return
	}
	api.LogDebug("opening file")
	openFile, err := fileHandler.Open()
	if err != nil {
		api.LogError(err, eh.FileOpenError)
		api.refundUserCredits(username, "private-file", cost)
		Fail(c, err)
		return
	}
	api.LogDebug("file opened")

	// generate object name
	randUtils := utils.GenerateRandomUtils()
	randString := randUtils.GenerateString(32, utils.LetterBytes)
	objectName := fmt.Sprintf("%s%s", username, randString)
	fmt.Println("storing file in minio")
	if _, err = miniManager.PutObject(objectName, openFile, fileHandler.Size, mini.PutObjectOptions{
		Bucket:            FilesUploadBucket,
		EncryptPassphrase: c.PostForm("passphrase"),
	}); err != nil {
		api.LogError(err, eh.MinioPutError)
		api.refundUserCredits(username, "private-file", cost)
		Fail(c, err)
		return
	}
	fmt.Println("file stored in minio")
	ifp := queue.IPFSFile{
		MinioHostIP:      api.cfg.MINIO.Connection.IP,
		FileName:         fileHandler.Filename,
		FileSize:         fileHandler.Size,
		BucketName:       FilesUploadBucket,
		ObjectName:       objectName,
		UserName:         username,
		NetworkName:      forms["network_name"],
		HoldTimeInMonths: forms["hold_time"],
		CreditCost:       cost,
	}
	api.l.Debugf("%s stored in minio", objectName)

	// initialize queue
	mqURL := api.cfg.RabbitMQ.URL
	qm, err := queue.Initialize(queue.IpfsFileQueue, mqURL, true, false)
	if err != nil {
		api.LogError(err, eh.QueueInitializationError)
		api.refundUserCredits(username, "private-file", cost)
		Fail(c, err)
		return
	}

	// we don't use an exchange for file publishes so that rabbitmq distributes round robin
	if err = qm.PublishMessage(ifp); err != nil {
		api.LogError(err, eh.QueuePublishError)
		api.refundUserCredits(username, "private-file", cost)
		Fail(c, err)
		return
	}

	api.LogWithUser(username).Info("advanced private ipfs file upload requested")
	Respond(c, http.StatusOK, gin.H{"response": "file upload request sent to backend"})
}

// AddFileToHostedIPFSNetwork is used to add a file to a private IPFS network via the simple method
func (api *API) addFileToHostedIPFSNetwork(c *gin.Context) {
	username := GetAuthenticatedUserFromContext(c)
	forms := api.extractPostForms(c, "network_name", "hold_time")
	if len(forms) == 0 {
		return
	}
	if err := CheckAccessForPrivateNetwork(username, forms["network_name"], api.dbm.DB); err != nil {
		api.LogError(err, eh.PrivateNetworkAccessError)
		Fail(c, err)
		return
	}
	mqURL := api.cfg.RabbitMQ.URL
	holdTimeInt, err := strconv.ParseInt(forms["hold_time"], 10, 64)
	if err != nil {
		Fail(c, err)
		return
	}

	im := models.NewHostedIPFSNetworkManager(api.dbm.DB)
	apiURL, err := im.GetAPIURLByName(forms["network_name"])
	if err != nil {
		api.LogError(err, eh.APIURLCheckError)(c)
		return
	}

	ipfsManager, err := rtfs.Initialize("", apiURL)
	if err != nil {
		api.LogError(err, eh.IPFSConnectionError)(c)
		return
	}
	qm, err := queue.Initialize(queue.DatabaseFileAddQueue, mqURL, true, false)
	if err != nil {
		api.LogError(err, eh.QueueInitializationError)(c)
		return
	}

	fmt.Println("fetching file")
	// fetch the file, and create a handler to interact with it
	fileHandler, err := c.FormFile("file")
	if err != nil {
		// user error, do not log
		Fail(c, err)
		return
	}
	if err := api.FileSizeCheck(fileHandler.Size); err != nil {
		Fail(c, err)
		return
	}
	cost := utils.CalculateFileCost(holdTimeInt, fileHandler.Size, true)
	if err := api.validateUserCredits(username, cost); err != nil {
		api.LogError(err, eh.InvalidBalanceError)(c, http.StatusPaymentRequired)
		return
	}
	file, err := fileHandler.Open()
	if err != nil {
		api.LogError(err, eh.FileOpenError)(c)
		api.refundUserCredits(username, "private-file", cost)
		return
	}
	resp, err := ipfsManager.Add(file)
	if err != nil {
		api.LogError(err, eh.IPFSAddError)(c)
		api.refundUserCredits(username, "private-file", cost)
		return
	}
	fmt.Println("file uploaded")
	dfa := queue.DatabaseFileAdd{
		Hash:             resp,
		HoldTimeInMonths: holdTimeInt,
		UserName:         username,
		NetworkName:      forms["network_name"],
		CreditCost:       0,
	}
	if err = qm.PublishMessage(dfa); err != nil {
		api.LogError(err, eh.QueuePublishError)(c)
		return
	}

	pin := queue.IPFSPin{
		CID:              resp,
		NetworkName:      forms["network_name"],
		UserName:         username,
		HoldTimeInMonths: holdTimeInt,
		CreditCost:       0,
	}

	qm, err = queue.Initialize(queue.IpfsPinQueue, mqURL, true, false)
	if err != nil {
		api.LogError(err, eh.QueueInitializationError)(c)
		return
	}
	if err = qm.PublishMessageWithExchange(pin, queue.PinExchange); err != nil {
		api.LogError(err, eh.QueuePublishError)(c)
		return
	}

	api.LogWithUser(username).Info("simple private ipfs file upload processed")

	Respond(c, http.StatusOK, gin.H{"response": resp})
}

// IpfsPubSubPublishToHostedIPFSNetwork is used to publish a pubsub message to a private ipfs network
func (api *API) ipfsPubSubPublishToHostedIPFSNetwork(c *gin.Context) {
	topic := c.Param("topic")
	username := GetAuthenticatedUserFromContext(c)
	forms := api.extractPostForms(c, "network_name", "message")
	if len(forms) == 0 {
		return
	}
	if err := CheckAccessForPrivateNetwork(username, forms["network_name"], api.dbm.DB); err != nil {
		api.LogError(err, eh.PrivateNetworkAccessError)(c)
		return
	}
	cost, err := utils.CalculateAPICallCost("pubsub", true)
	if err != nil {
		api.LogError(err, eh.CallCostCalculationError)(c, http.StatusBadRequest)
		return
	}
	if err := api.validateUserCredits(username, cost); err != nil {
		api.LogError(err, eh.InvalidBalanceError)(c, http.StatusPaymentRequired)
		return
	}
	im := models.NewHostedIPFSNetworkManager(api.dbm.DB)
	apiURL, err := im.GetAPIURLByName(forms["network_name"])
	if err != nil {
		api.LogError(err, eh.APIURLCheckError)(c)
		return
	}
	manager, err := rtfs.Initialize("", apiURL)
	if err != nil {
		api.LogError(err, eh.IPFSConnectionError)(c)
		return
	}
	if err = manager.PublishPubSubMessage(topic, forms["message"]); err != nil {
		api.LogError(err, eh.IPFSPubSubPublishError)(c)
		return
	}

	api.LogWithUser(username).Info("private ipfs pub sub message published")

	Respond(c, http.StatusOK, gin.H{"response": gin.H{"topic": topic, "message": forms["message"]}})
}

// GetLocalPinsForHostedIPFSNetwork is used to get local pins from the serving private ipfs node
func (api *API) getLocalPinsForHostedIPFSNetwork(c *gin.Context) {
	username := GetAuthenticatedUserFromContext(c)
	if err := api.validateAdminRequest(username); err != nil {
		FailNotAuthorized(c, eh.UnAuthorizedAdminAccess)
		return
	}
	forms := api.extractPostForms(c, "network_name")
	if len(forms) == 0 {
		return
	}
	if err := CheckAccessForPrivateNetwork(username, forms["network_name"], api.dbm.DB); err != nil {
		api.LogError(err, eh.PrivateNetworkAccessError)(c)
		return
	}
	im := models.NewHostedIPFSNetworkManager(api.dbm.DB)
	apiURL, err := im.GetAPIURLByName(forms["network_name"])
	if err != nil {
		api.LogError(err, eh.APIURLCheckError)(c)
		return
	}
	// initialize a connection toe the local ipfs node
	manager, err := rtfs.Initialize("", apiURL)
	if err != nil {
		api.LogError(err, eh.IPFSConnectionError)(c)
		return
	}
	// get all the known local pins
	// WARNING: THIS COULD BE A VERY LARGE LIST
	pinInfo, err := manager.Shell.Pins()
	if err != nil {
		api.LogError(err, eh.IPFSPinParseError)(c)
		return
	}
	api.LogWithUser(username).Info("private ipfs pin list requested")
	Respond(c, http.StatusOK, gin.H{"response": pinInfo})
}

// GetObjectStatForIpfsForHostedIPFSNetwork is  used to get object stats from a private ipfs network
func (api *API) getObjectStatForIpfsForHostedIPFSNetwork(c *gin.Context) {
	key := c.Param("key")
	if _, err := gocid.Decode(key); err != nil {
		Fail(c, err)
		return
	}
	username := GetAuthenticatedUserFromContext(c)
	forms := api.extractPostForms(c, "network_name")
	if len(forms) == 0 {
		return
	}
	if err := CheckAccessForPrivateNetwork(username, forms["network_name"], api.dbm.DB); err != nil {
		api.LogError(err, eh.PrivateNetworkAccessError)(c)
		return
	}

	im := models.NewHostedIPFSNetworkManager(api.dbm.DB)
	apiURL, err := im.GetAPIURLByName(forms["network_name"])
	if err != nil {
		api.LogError(err, eh.APIURLCheckError)(c)
		return
	}

	manager, err := rtfs.Initialize("", apiURL)
	if err != nil {
		api.LogError(err, eh.IPFSConnectionError)(c)
		return
	}
	stats, err := manager.ObjectStat(key)
	if err != nil {
		api.LogError(err, eh.IPFSObjectStatError)(c)
		return
	}
	api.LogWithUser(username).Info("private ipfs object stat requested")
	Respond(c, http.StatusOK, gin.H{"response": stats})
}

// CheckLocalNodeForPinForHostedIPFSNetwork is used to check the serving node for a pin
func (api *API) checkLocalNodeForPinForHostedIPFSNetwork(c *gin.Context) {
	hash := c.Param("hash")
	if _, err := gocid.Decode(hash); err != nil {
		Fail(c, err)
		return
	}
	username := GetAuthenticatedUserFromContext(c)
	if err := api.validateAdminRequest(username); err != nil {
		FailNotAuthorized(c, eh.UnAuthorizedAdminAccess)
		return
	}
	forms := api.extractPostForms(c, "network_name")
	if len(forms) == 0 {
		return
	}
	if err := CheckAccessForPrivateNetwork(username, forms["network_name"], api.dbm.DB); err != nil {
		api.LogError(err, eh.PrivateNetworkAccessError)(c)
		return
	}
	im := models.NewHostedIPFSNetworkManager(api.dbm.DB)
	apiURL, err := im.GetAPIURLByName(forms["network_name"])
	if err != nil {
		api.LogError(err, eh.APIURLCheckError)(c)
		return
	}
	manager, err := rtfs.Initialize("", apiURL)
	if err != nil {
		api.LogError(err, eh.IPFSConnectionError)(c)
		return
	}
	present, err := manager.ParseLocalPinsForHash(hash)
	if err != nil {
		api.LogError(err, eh.IPFSPinParseError)(c)
		return
	}
	api.LogWithUser(username).Info("private ipfs pin check requested")
	Respond(c, http.StatusOK, gin.H{"response": present})
}

// PublishDetailedIPNSToHostedIPFSNetwork is used to publish an IPNS record to a private network with fine grained control
func (api *API) publishDetailedIPNSToHostedIPFSNetwork(c *gin.Context) {
	username := GetAuthenticatedUserFromContext(c)
	forms := api.extractPostForms(c, "network_name", "hash", "life_time", "ttl", "key", "resolve")
	if len(forms) == 0 {
		return
	}
	cost, err := utils.CalculateAPICallCost("ipns", true)
	if err != nil {
		api.LogError(err, eh.CallCostCalculationError)(c, http.StatusBadRequest)
		return
	}
	if err := api.validateUserCredits(username, cost); err != nil {
		api.LogError(err, eh.InvalidBalanceError)(c, http.StatusPaymentRequired)
		return
	}
	mqURL := api.cfg.RabbitMQ.URL
	if err := CheckAccessForPrivateNetwork(username, forms["network_name"], api.dbm.DB); err != nil {
		api.LogError(err, eh.PrivateNetworkAccessError)(c)
		return
	}
	qm, err := queue.Initialize(queue.IpnsEntryQueue, mqURL, true, false)
	if err != nil {
		api.LogError(err, eh.QueueInitializationError)(c)
		return
	}
	if _, err := gocid.Decode(forms["hash"]); err != nil {
		Fail(c, err)
		return
	}
	ownsKey, err := api.um.CheckIfKeyOwnedByUser(username, forms["key"])
	if err != nil {
		api.LogError(err, eh.KeySearchError)(c)
		return
	}
	if !ownsKey {
		err = fmt.Errorf("unauthorized access to key by user %s", username)
		api.LogError(err, eh.KeyUseError)(c)
		return
	}
	resolve, err := strconv.ParseBool(forms["resolve"])
	if err != nil {
		// user error, dont log
		Fail(c, err)
		return
	}
	lifetime, err := time.ParseDuration(forms["life_time"])
	if err != nil {
		// user error, dont log
		Fail(c, err)
		return
	}
	ttl, err := time.ParseDuration(forms["ttl"])
	if err != nil {
		// user error, dont log
		Fail(c, err)
		return
	}
	ipnsUpdate := queue.IPNSEntry{
		CID:         forms["hash"],
		LifeTime:    lifetime,
		TTL:         ttl,
		Key:         forms["key"],
		Resolve:     resolve,
		NetworkName: forms["network_name"],
		UserName:    username,
		CreditCost:  cost,
	}
	if err := qm.PublishMessage(ipnsUpdate); err != nil {
		api.LogError(err, eh.QueuePublishError)(c)
		return
	}
	api.LogWithUser(username).Info("private ipns entry creation request sent to backend")
	Respond(c, http.StatusOK, gin.H{"response": "ipns entry creation request sent to backend"})
}

// CreateHostedIPFSNetworkEntryInDatabase is used to create an entry in the database for a private ipfs network
func (api *API) createHostedIPFSNetworkEntryInDatabase(c *gin.Context) {
	// retrieve fields
	username := GetAuthenticatedUserFromContext(c)
<<<<<<< HEAD
	networkName, exists := c.GetPostForm("network_name")
	if !exists {
		FailWithBadRequest(c, "network_name")
		return
	}
	logger := api.LogWithUser(username).WithField("network_name", networkName)
	logger.Info("network creation request received")

	// retrieve parameters
	swarmKey, _ := c.GetPostForm("swarm_key")
	bPeers, _ := c.GetPostFormArray("bootstrap_peers")
	users := c.PostFormArray("users")
	if users == nil {
		users = []string{username}
	} else {
		users = append(users, username)
	}

	// create entry for network
	manager := models.NewHostedIPFSNetworkManager(api.dbm.DB)
	network, err := manager.CreateHostedPrivateNetwork(networkName, swarmKey, bPeers, users)
	if err != nil {
		api.LogError(err, eh.NetworkCreationError)(c)
=======
	if err := api.validateAdminRequest(username); err != nil {
		FailNotAuthorized(c, eh.UnAuthorizedAdminAccess)
		return
	}
	forms := api.extractPostForms(c, "network_name", "api_url", "swarm_key")
	if len(forms) == 0 {
>>>>>>> 8de4d88b
		return
	}
	logger.WithField("db_id", network.ID).Info("database entry created")

<<<<<<< HEAD
	// add network to users
	if err := api.um.AddIPFSNetworkForUser(username, networkName); err != nil {
		api.LogError(err, eh.NetworkCreationError)(c)
=======
	bPeers, exists := c.GetPostFormArray("bootstrap_peers")
	if !exists {
		FailWithMissingField(c, "bootstrap_peers")
>>>>>>> 8de4d88b
		return
	}
	logger.WithField("user", username).Info("network added to user")
	if len(users) > 0 {
		for _, v := range users {
			if err := api.um.AddIPFSNetworkForUser(v, networkName); err != nil {
				api.LogError(err, eh.NetworkCreationError)(c)
				return
			}
			logger.WithField("user", v).Info("network added to user")
		}
	}

	// request orchestrator to start up network
	resp, err := api.orch.StartNetwork(c, &ipfs_orchestrator.NetworkRequest{
		Network: networkName,
	})
	if err != nil {
		api.LogError(err, "failed to start private network",
			"network_name", networkName,
		)(c)
	}
	logger.WithField("response", resp).Info("network node started")

	// respond with network details
	Respond(c, http.StatusOK, gin.H{
		"response": gin.H{
			"id":           network.ID,
			"network_name": networkName,
			"api_url":      resp.GetApi(),
			"swarm_key":    resp.GetSwarmKey(),
			"users":        network.Users,
		},
	})
}

func (api *API) stopIPFSPrivateNetwork(c *gin.Context) {
	username := GetAuthenticatedUserFromContext(c)
	networkName, exists := c.GetPostForm("network_name")
	if !exists {
<<<<<<< HEAD
		FailWithBadRequest(c, "network_name")
=======
		FailWithMissingField(c, "local_node_addresses")
>>>>>>> 8de4d88b
		return
	}
	logger := api.LogWithUser(username).WithField("network_name", networkName)
	logger.Info("private ipfs network shutdown requested")

	// retrieve authorized networks to check if person has access
	networks, err := api.um.GetPrivateIPFSNetworksForUser(username)
	if err != nil {
		api.LogError(err, eh.PrivateNetworkAccessError)(c)
		return
	}
	var found bool
	for _, n := range networks {
		if n == networkName {
			found = true
			break
		}
	}
<<<<<<< HEAD
	if !found {
		logger.Info("user not authorized to access network")
		Respond(c, http.StatusUnauthorized, gin.H{
			"response": "user does not have access to requested network",
		})
		return
	}

	if _, err := api.orch.StopNetwork(c, &ipfs_orchestrator.NetworkRequest{
		Network: networkName}); err != nil {
		api.LogError(err, "failed to stop network")(c)
		return
=======
	manager := models.NewHostedIPFSNetworkManager(api.dbm.DB)
	network, err := manager.CreateHostedPrivateNetwork(forms["network_name"], forms["api_url"], forms["swarm_key"], args, users)
	if err != nil {
		api.LogError(err, eh.NetworkCreationError)(c)
		return
	}

	if len(users) > 0 {
		for _, v := range users {
			if err := api.um.AddIPFSNetworkForUser(v, forms["network_name"]); err != nil {
				api.LogError(err, eh.NetworkCreationError)(c)
				return
			}
		}
	} else {
		if err := api.um.AddIPFSNetworkForUser(username, forms["network_name"]); err != nil {
			api.LogError(err, eh.NetworkCreationError)(c)
			return
		}
>>>>>>> 8de4d88b
	}
	logger.Info("network stopped")

	Respond(c, http.StatusOK, gin.H{
		"response": gin.H{
			"network_name": networkName,
		},
	})
}

// GetIPFSPrivateNetworkByName is used to get connection information for a priavate ipfs network
func (api *API) getIPFSPrivateNetworkByName(c *gin.Context) {
	username := GetAuthenticatedUserFromContext(c)
	if err := api.validateAdminRequest(username); err != nil {
		FailNotAuthorized(c, eh.UnAuthorizedAdminAccess)
		return
	}
	netName := c.Param("name")
	logger := api.LogWithUser(username).WithField("netowrk_name", netName)
	logger.Info("private ipfs network by name requested")

	// retrieve details from database
	manager := models.NewHostedIPFSNetworkManager(api.dbm.DB)
	net, err := manager.GetNetworkByName(netName)
	if err != nil {
		api.LogError(err, eh.NetworkSearchError)(c)
		return
	}

	// retrieve additional stats if requested
	if c.Param("stats") == "true" {
		logger.Info("retrieving additional stats from orchestrator")
		stats, err := api.orch.NetworkStats(c, &ipfs_orchestrator.NetworkRequest{Network: netName})
		if err != nil {
			api.LogError(err, eh.NetworkSearchError)(c)
			return
		}

		Respond(c, http.StatusOK, gin.H{"response": gin.H{
			"database":      net,
			"network_stats": stats,
		}})
	} else {
		Respond(c, http.StatusOK, gin.H{"response": gin.H{
			"database": net,
		}})
	}
}

// GetAuthorizedPrivateNetworks is used to get the private
// networks a user is authorized for
func (api *API) getAuthorizedPrivateNetworks(c *gin.Context) {
	username := GetAuthenticatedUserFromContext(c)

	networks, err := api.um.GetPrivateIPFSNetworksForUser(username)
	if err != nil {
		api.LogError(err, eh.PrivateNetworkAccessError)(c)
		return
	}

	api.LogWithUser(username).Info("authorized private ipfs network listing requested")
	Respond(c, http.StatusOK, gin.H{"response": networks})
}

// getUploadsByNetworkName is used to get uploads for a network by its name
func (api *API) getUploadsByNetworkName(c *gin.Context) {
	username := GetAuthenticatedUserFromContext(c)
	networkName := c.Param("network_name")
	if err := CheckAccessForPrivateNetwork(username, networkName, api.dbm.DB); err != nil {
		api.LogError(err, eh.PrivateNetworkAccessError)(c)
		return
	}
	um := models.NewUploadManager(api.dbm.DB)
	uploads, err := um.FindUploadsByNetwork(networkName)
	if err != nil {
		api.LogError(err, eh.UploadSearchError)(c)
		return
	}

	api.LogWithUser(username).Info("uploads forprivate ifps network requested")
	Respond(c, http.StatusOK, gin.H{"response": uploads})
}

// DownloadContentHashForPrivateNetwork is used to download content from  a private ipfs network
func (api *API) downloadContentHashForPrivateNetwork(c *gin.Context) {
	networkName, exists := c.GetPostForm("network_name")
	if !exists {
		FailWithBadRequest(c, "network_name")
		return
	}

	username := GetAuthenticatedUserFromContext(c)

	if err := CheckAccessForPrivateNetwork(username, networkName, api.dbm.DB); err != nil {
		api.LogError(err, eh.PrivateNetworkAccessError)(c)
		return
	}

	var contentType string
	// fetch the specified content type from the user
	contentType, exists = c.GetPostForm("content_type")
	// if not specified, provide a default
	if !exists {
		contentType = "application/octet-stream"
	}

	// get any extra headers the user might want
	exHeaders := c.PostFormArray("extra_headers")

	im := models.NewHostedIPFSNetworkManager(api.dbm.DB)
	apiURL, err := im.GetAPIURLByName(networkName)
	if err != nil {
		api.LogError(err, eh.APIURLCheckError)(c)
		return
	}
	// get the content hash that is to be downloaded
	contentHash := c.Param("hash")
	if _, err := gocid.Decode(contentHash); err != nil {
		Fail(c, err)
		return
	}
	// initialize our connection to IPFS
	manager, err := rtfs.Initialize("", apiURL)
	if err != nil {
		api.LogError(err, eh.IPFSConnectionError)(c)
		return
	}
	// read the contents of the file
	reader, err := manager.Shell.Cat(contentHash)
	if err != nil {
		api.LogError(err, eh.IPFSCatError)(c)
		return
	}
	// get the size of hte file in bytes
	sizeInBytes, err := manager.GetObjectFileSizeInBytes(contentHash)
	if err != nil {
		api.LogError(err, eh.IPFSObjectStatError)(c)
		return
	}
	// parse extra headers if there are any
	extraHeaders := make(map[string]string)
	var header string
	var value string
	// only process if there is actual data to process
	// this will always be admin locked
	if len(exHeaders) > 0 {
		// the array must be of equal length, as a header has two parts
		// the name of the header, and its value
		// this expects the user to have properly formatted the headers
		// we will need to restrict the headers that we process so we don't
		// open ourselves up to being attacked
		if len(exHeaders)%2 != 0 {
			Fail(c, errors.New("extra_headers post form is not even in length"))
			return
		}
		// parse through the available headers
		for i := 1; i < len(exHeaders)-1; i += 2 {
			// retrieve header name
			header = exHeaders[i-1]
			// retrieve header value
			value = exHeaders[i]
			// store data
			extraHeaders[header] = value
		}
	}

	api.LogWithUser(username).Info("private ipfs content download served")
	c.DataFromReader(200, int64(sizeInBytes), contentType, reader, extraHeaders)
}<|MERGE_RESOLUTION|>--- conflicted
+++ resolved
@@ -534,7 +534,6 @@
 func (api *API) createHostedIPFSNetworkEntryInDatabase(c *gin.Context) {
 	// retrieve fields
 	username := GetAuthenticatedUserFromContext(c)
-<<<<<<< HEAD
 	networkName, exists := c.GetPostForm("network_name")
 	if !exists {
 		FailWithBadRequest(c, "network_name")
@@ -543,7 +542,7 @@
 	logger := api.LogWithUser(username).WithField("network_name", networkName)
 	logger.Info("network creation request received")
 
-	// retrieve parameters
+	// retrieve parameters - thse are all optional
 	swarmKey, _ := c.GetPostForm("swarm_key")
 	bPeers, _ := c.GetPostFormArray("bootstrap_peers")
 	users := c.PostFormArray("users")
@@ -558,27 +557,13 @@
 	network, err := manager.CreateHostedPrivateNetwork(networkName, swarmKey, bPeers, users)
 	if err != nil {
 		api.LogError(err, eh.NetworkCreationError)(c)
-=======
-	if err := api.validateAdminRequest(username); err != nil {
-		FailNotAuthorized(c, eh.UnAuthorizedAdminAccess)
-		return
-	}
-	forms := api.extractPostForms(c, "network_name", "api_url", "swarm_key")
-	if len(forms) == 0 {
->>>>>>> 8de4d88b
 		return
 	}
 	logger.WithField("db_id", network.ID).Info("database entry created")
 
-<<<<<<< HEAD
 	// add network to users
 	if err := api.um.AddIPFSNetworkForUser(username, networkName); err != nil {
 		api.LogError(err, eh.NetworkCreationError)(c)
-=======
-	bPeers, exists := c.GetPostFormArray("bootstrap_peers")
-	if !exists {
-		FailWithMissingField(c, "bootstrap_peers")
->>>>>>> 8de4d88b
 		return
 	}
 	logger.WithField("user", username).Info("network added to user")
@@ -619,11 +604,7 @@
 	username := GetAuthenticatedUserFromContext(c)
 	networkName, exists := c.GetPostForm("network_name")
 	if !exists {
-<<<<<<< HEAD
 		FailWithBadRequest(c, "network_name")
-=======
-		FailWithMissingField(c, "local_node_addresses")
->>>>>>> 8de4d88b
 		return
 	}
 	logger := api.LogWithUser(username).WithField("network_name", networkName)
@@ -642,7 +623,6 @@
 			break
 		}
 	}
-<<<<<<< HEAD
 	if !found {
 		logger.Info("user not authorized to access network")
 		Respond(c, http.StatusUnauthorized, gin.H{
@@ -655,27 +635,6 @@
 		Network: networkName}); err != nil {
 		api.LogError(err, "failed to stop network")(c)
 		return
-=======
-	manager := models.NewHostedIPFSNetworkManager(api.dbm.DB)
-	network, err := manager.CreateHostedPrivateNetwork(forms["network_name"], forms["api_url"], forms["swarm_key"], args, users)
-	if err != nil {
-		api.LogError(err, eh.NetworkCreationError)(c)
-		return
-	}
-
-	if len(users) > 0 {
-		for _, v := range users {
-			if err := api.um.AddIPFSNetworkForUser(v, forms["network_name"]); err != nil {
-				api.LogError(err, eh.NetworkCreationError)(c)
-				return
-			}
-		}
-	} else {
-		if err := api.um.AddIPFSNetworkForUser(username, forms["network_name"]); err != nil {
-			api.LogError(err, eh.NetworkCreationError)(c)
-			return
-		}
->>>>>>> 8de4d88b
 	}
 	logger.Info("network stopped")
 
