--- conflicted
+++ resolved
@@ -219,21 +219,11 @@
 								fmt.Println("failed to start logger ", err)
 								os.Exit(1)
 							}
-<<<<<<< HEAD
-
 							db, err := newDB(cfg, *dbNoSSL)
 							if err != nil {
 								fmt.Println("failed to start db", err)
 								os.Exit(1)
 							}
-							qm, err := queue.New(queue.IpnsEntryQueue, cfg.RabbitMQ.URL, false, logger)
-							if err != nil {
-								fmt.Println("failed to start queue", err)
-								os.Exit(1)
-							}
-
-=======
->>>>>>> 2f05e86a
 							quitChannel := make(chan os.Signal)
 							signal.Notify(quitChannel, os.Interrupt, syscall.SIGTERM, syscall.SIGINT)
 							waitGroup := &sync.WaitGroup{}
@@ -273,19 +263,12 @@
 								fmt.Println("failed to start logger ", err)
 								os.Exit(1)
 							}
-<<<<<<< HEAD
+
 							db, err := newDB(cfg, *dbNoSSL)
 							if err != nil {
 								fmt.Println("failed to start db", err)
 								os.Exit(1)
 							}
-							qm, err := queue.New(queue.IpfsPinQueue, cfg.RabbitMQ.URL, false, logger)
-							if err != nil {
-								fmt.Println("failed to start queue", err)
-								os.Exit(1)
-							}
-=======
->>>>>>> 2f05e86a
 							quitChannel := make(chan os.Signal)
 							signal.Notify(quitChannel, os.Interrupt, syscall.SIGTERM, syscall.SIGINT)
 							waitGroup := &sync.WaitGroup{}
@@ -325,19 +308,12 @@
 								fmt.Println("failed to start logger ", err)
 								os.Exit(1)
 							}
-<<<<<<< HEAD
+
 							db, err := newDB(cfg, *dbNoSSL)
 							if err != nil {
 								fmt.Println("failed to start db", err)
 								os.Exit(1)
 							}
-							qm, err := queue.New(queue.IpfsFileQueue, cfg.RabbitMQ.URL, false, logger)
-							if err != nil {
-								fmt.Println("failed to start queue", err)
-								os.Exit(1)
-							}
-=======
->>>>>>> 2f05e86a
 							quitChannel := make(chan os.Signal)
 							signal.Notify(quitChannel, os.Interrupt, syscall.SIGTERM, syscall.SIGINT)
 							waitGroup := &sync.WaitGroup{}
@@ -377,19 +353,12 @@
 								fmt.Println("failed to start logger ", err)
 								os.Exit(1)
 							}
-<<<<<<< HEAD
+
 							db, err := newDB(cfg, *dbNoSSL)
 							if err != nil {
 								fmt.Println("failed to start db", err)
 								os.Exit(1)
 							}
-							qm, err := queue.New(queue.IpfsKeyCreationQueue, cfg.RabbitMQ.URL, false, logger)
-							if err != nil {
-								fmt.Println("failed to start queue", err)
-								os.Exit(1)
-							}
-=======
->>>>>>> 2f05e86a
 							quitChannel := make(chan os.Signal)
 							signal.Notify(quitChannel, os.Interrupt, syscall.SIGTERM, syscall.SIGINT)
 							waitGroup := &sync.WaitGroup{}
@@ -429,19 +398,12 @@
 								fmt.Println("failed to start logger ", err)
 								os.Exit(1)
 							}
-<<<<<<< HEAD
+
 							db, err := newDB(cfg, *dbNoSSL)
 							if err != nil {
 								fmt.Println("failed to start db", err)
 								os.Exit(1)
 							}
-							qm, err := queue.New(queue.IpfsClusterPinQueue, cfg.RabbitMQ.URL, false, logger)
-							if err != nil {
-								fmt.Println("failed to start queue", err)
-								os.Exit(1)
-							}
-=======
->>>>>>> 2f05e86a
 							quitChannel := make(chan os.Signal)
 							signal.Notify(quitChannel, os.Interrupt, syscall.SIGTERM, syscall.SIGINT)
 							waitGroup := &sync.WaitGroup{}
@@ -483,19 +445,12 @@
 						fmt.Println("failed to start logger ", err)
 						os.Exit(1)
 					}
-<<<<<<< HEAD
+
 					db, err := newDB(cfg, *dbNoSSL)
 					if err != nil {
 						fmt.Println("failed to start db", err)
 						os.Exit(1)
 					}
-					qm, err := queue.New(queue.DatabaseFileAddQueue, cfg.RabbitMQ.URL, false, logger)
-					if err != nil {
-						fmt.Println("failed to start queue", err)
-						os.Exit(1)
-					}
-=======
->>>>>>> 2f05e86a
 					quitChannel := make(chan os.Signal)
 					signal.Notify(quitChannel, os.Interrupt, syscall.SIGTERM, syscall.SIGINT)
 					waitGroup := &sync.WaitGroup{}
@@ -535,19 +490,12 @@
 						fmt.Println("failed to start logger ", err)
 						os.Exit(1)
 					}
-<<<<<<< HEAD
+
 					db, err := newDB(cfg, *dbNoSSL)
 					if err != nil {
 						fmt.Println("failed to start db", err)
 						os.Exit(1)
 					}
-					qm, err := queue.New(queue.EmailSendQueue, cfg.RabbitMQ.URL, false, logger)
-					if err != nil {
-						fmt.Println("failed to start queue", err)
-						os.Exit(1)
-					}
-=======
->>>>>>> 2f05e86a
 					quitChannel := make(chan os.Signal)
 					signal.Notify(quitChannel, os.Interrupt, syscall.SIGTERM, syscall.SIGINT)
 					waitGroup := &sync.WaitGroup{}
