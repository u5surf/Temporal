# Production docker-compose setup for Temporal.
#
# Usage:
#   env TEMPORAL=latest BASE=/my/dir docker-compose -f prod.yml up
#
# Data:
#   - Leave BASE unassigned to use the root directory.
#   - Generally, component data goes in $BASE/data/$COMPONENT.
#
# Configuration:
#   * temporal, queue-*:
#     - configuration file should be in data directory
#     - set TEMPORAL in env to use desired version
#   * ipfs, ipfs-cluster:
#     - configuration files should be in data directory
#   * minio:
#     - place private.key, public.crt, etc in $BASE/minio/config to enable SSL
#     - to set access keys, set MINIO_SECRET_KEY and MINIO_ACCESS_KEY in env
#

version: '3'

services:
  temporal:
    image: rtradetech/temporal:${TEMPORAL}
    network_mode: "host" # expose all
    volumes:
      - ${BASE}/data/temporal:/data/temporal

  queue-email-send:
    image: rtradetech/temporal:${TEMPORAL}
    network_mode: "host" # expose all
    command: queue email-send
    volumes:
      - ${BASE}/data/temporal:/data/temporal

  queue-ipfs-cluster:
    image: rtradetech/temporal:${TEMPORAL}
    network_mode: "host" # expose all
    command: queue ipfs cluster
    volumes:
      - ${BASE}/data/temporal:/data/temporal

  queue-ipfs-ipns-entry:
    image: rtradetech/temporal:${TEMPORAL}
    network_mode: "host" # expose all
    command: queue ipfs ipns-entry
    volumes:
      - ${BASE}/data/temporal:/data/temporal

  queue-ipfs-key-creation:
    image: rtradetech/temporal:${TEMPORAL}
    network_mode: "host" # expose all
    command: queue ipfs key-creation
    volumes:
      - ${BASE}/data/temporal:/data/temporal

  queue-ipfs-pin:
    image: rtradetech/temporal:${TEMPORAL}
    network_mode: "host" # expose all
    command: queue ipfs pin
    volumes:
      - ${BASE}/data/temporal:/data/temporal

  ipfs:
    image: ipfs/go-ipfs:v0.4.18
    command: daemon --migrate=true --enable-pubsub-experiment
    ports:
      - 4001:4001
      - 5001:5001
      - 8080:8080
    volumes:
      - ${BASE}/data/ipfs:/data/ipfs

  ipfs_cluster:
    depends_on: 
      - ipfs
<<<<<<< HEAD
    image: ipfs/ipfs-cluster:v0.8.0
=======
    image: ipfs/ipfs-cluster:v0.9.0
>>>>>>> 4fb5547e
    ports:
      - 9094:9094
      - 9095:9095
      - 9096:9096
    volumes:
      - ${BASE}/data/ipfs-cluster:/data/ipfs-cluster<|MERGE_RESOLUTION|>--- conflicted
+++ resolved
@@ -75,11 +75,7 @@
   ipfs_cluster:
     depends_on: 
       - ipfs
-<<<<<<< HEAD
-    image: ipfs/ipfs-cluster:v0.8.0
-=======
     image: ipfs/ipfs-cluster:v0.9.0
->>>>>>> 4fb5547e
     ports:
       - 9094:9094
       - 9095:9095
