--- conflicted
+++ resolved
@@ -6,17 +6,13 @@
 
 # RTrade
 
-[[constraint]]
+[[override]] # temporary
   name = "github.com/RTradeLtd/grpc"
-  branch = "orchestrator" # temporary
-  
+  branch = "orchestrator"
+
 [[override]] # temporary
   name = "github.com/RTradeLtd/config"
-<<<<<<< HEAD
   branch = "orchestrator"
-=======
-  version = "v1.0.7"
->>>>>>> e2e9d9d8
 
 [[constraint]]
   name = "github.com/RTradeLtd/cmd"
@@ -28,7 +24,7 @@
 
 [[constraint]]
   name = "github.com/RTradeLtd/go-ipfs-api"
-  version = "v2.0.0"
+  version = "v2.0.4"
 
 # IPFS
 
