--- conflicted
+++ resolved
@@ -6,15 +6,11 @@
 
 # RTrade
 
-<<<<<<< HEAD
-[[override]] # temporary
-=======
 [[constraint]]
   name = "github.com/RTradeLtd/ChainRider-Go"
   version = "v1.0.6"
-  
-[[constraint]]
->>>>>>> d666b403
+
+[[override]] # temporary
   name = "github.com/RTradeLtd/grpc"
   branch = "master"
 
