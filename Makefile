<<<<<<< HEAD
TEMPORALVERSION=`git describe --tags`
=======
BUCKET=filesuploadbucket
>>>>>>> f9bb1eda

all: check cli

# Build temporal if binary is not already present
temporal:
	@make cli

# List all commands
.PHONY: ls
ls:
	@$(MAKE) -pRrq -f $(lastword $(MAKEFILE_LIST)) : 2>/dev/null | awk -v RS= -F: '/^# File/,/^# Finished Make data base/ {if ($$1 !~ "^[#.]") {print $$1}}' | sort | egrep -v -e '^[^[:alnum:]]' -e '^$@$$' | xargs

# Installs Temporal to GOBIN
.PHONY: install
install: cli
	@echo "=================== installing Temporal CLI ==================="
	go install -ldflags "-X main.Version=$(TEMPORALVERSION)" cmd/temporal
	@echo "===================          done           ==================="

# Run simple checks
.PHONY: check
check:
	@echo "===================      running checks     ==================="
	git submodule update --init
	go vet ./...
	@echo "Executing dry run of tests..."
	@go test -run xxxx ./...
	@echo "===================          done           ==================="

# Build Temporal
.PHONY: cli
cli:
	@echo "===================  building Temporal CLI  ==================="
	rm -f temporal
	go build -ldflags "-X main.Version=$(TEMPORALVERSION)" ./cmd/temporal
	@echo "===================          done           ==================="

# Static analysis and style checks
.PHONY: lint
lint:
	go fmt ./...
	golint $(GOFILES)
	# Shellcheck disabled for now - too much to fix
	# shellcheck **/*.sh(e[' [[ ! `echo "$REPLY" | grep "vendor/" ` ]]'])

# Set up test environment
.PHONY: testenv
WAIT=3
testenv:
	@echo "===================   preparing test env    ==================="
	( cd testenv ; make testenv )
	@echo "Running migrations..."
	@env CONFIG_DAG=./testenv/config.json go run cmd/temporal/main.go migrate-insecure
	make api-user
	make api-admin
	# create minio bucket
	make files-bucket
	@echo "===================          done           ==================="

# Shut down testenv
.PHONY: stop-testenv
stop-testenv:
	@echo "===================  shutting down test env ==================="
	( cd testenv ; make stop-testenv )
	@echo "===================          done           ==================="

# Execute short tests
.PHONY: test
test: check
	@echo "===================  executing short tests  ==================="
	go test -race -cover -short ./...
	@echo "===================          done           ==================="

# Execute all tests
.PHONY: test
test-all: check
	@echo "===================   executing all tests   ==================="
	go test -race -cover ./...
	@echo "===================          done           ==================="

# Remove assets
.PHONY: clean
clean: stop-testenv
	@echo "=================== cleaning up temp assets ==================="
	@echo "Removing binary..."
	@rm -f temporal
	( cd testenv ; make clean )
	@echo "===================          done           ==================="

# Rebuild vendored dependencies
.PHONY: vendor
vendor:
	@echo "=================== generating dependencies ==================="
	# Nuke vendor directory
	rm -rf vendor

	# Update standard dependencies
	dep ensure -v

	# Generate IPFS dependencies
	rm -rf vendor/github.com/ipfs/go-ipfs
	git clone https://github.com/ipfs/go-ipfs.git vendor/github.com/ipfs/go-ipfs
	( cd vendor/github.com/ipfs/go-ipfs ; git checkout $(IPFSVERSION) ; gx install --local --nofancy )
	mv vendor/github.com/ipfs/go-ipfs/vendor/* vendor
	
	# Remove problematic dependencies
	find . -name test-vectors -type d -exec rm -r {} +
	@echo "===================          done           ==================="

# Build CLI binary release
.PHONY: release-cli
release-cli:
	@echo "===================   cross-compiling CLI   ==================="
	@bash .scripts/cli.sh
	@echo "===================          done           ==================="

# Build docker release
.PHONY: docker
docker:
	@echo "===================  building docker image  ==================="
	@docker build --build-arg TEMPORALVERSION=$(TEMPORALVERSION) \
		-t rtradetech/temporal:$(TEMPORALVERSION) .
	@echo "===================          done           ==================="

# Build docker release and push to repository
.PHONY: release-docker
release-docker: docker
	@echo "===================  building docker image  ==================="
	@docker push rtradetech/temporal:$(TEMPORALVERSION)
	@echo "===================          done           ==================="

# Run development API
.PHONY: api
api:
	CONFIG_DAG=./testenv/config.json go run cmd/temporal/main.go api

USER=testuser
PASSWORD=admin
EMAIL=test@email.com

.PHONY: api-user
api-user:
	CONFIG_DAG=./testenv/config.json go run cmd/temporal/main.go user $(USER) $(PASSWORD) $(EMAIL)

.PHONY: api-admin
api-admin:
	CONFIG_DAG=./testenv/config.json go run cmd/temporal/main.go admin $(USER)

.PHONY: files-bucket
files-bucket:
	CONFIG_DAG=./testenv/config.json go run cmd/temporal/main.go make-bucket $(BUCKET)<|MERGE_RESOLUTION|>--- conflicted
+++ resolved
@@ -1,8 +1,5 @@
-<<<<<<< HEAD
 TEMPORALVERSION=`git describe --tags`
-=======
 BUCKET=filesuploadbucket
->>>>>>> f9bb1eda
 
 all: check cli
 
