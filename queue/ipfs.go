--- conflicted
+++ resolved
@@ -517,7 +517,6 @@
 		return
 	}
 	// doesn't need a refund, key was generated and stored in our keystore, but information not saved to db
-<<<<<<< HEAD
 	if err := um.AddIPFSKeyForUser(key.UserName, keyName, id.Pretty()); err != nil {
 		qm.l.Errorw(
 			"failed to update database",
@@ -529,12 +528,6 @@
 			"successfully processed key creation request",
 			"user", key.UserName,
 			"key_name", key.Name)
-=======
-	if err := um.AddIPFSKeyForUser(key.UserName, key.Name, id.Pretty()); err != nil {
-		qm.LogError(err, "failed to add ipfs key to database")
-		d.Ack(false)
-		return
->>>>>>> 71500ff4
 	}
 	d.Ack(false)
 	return // we must return here in order to trigger the wg.Done() defer
