{
  "author": "vyzo",
  "bugs": {},
  "gx": {
    "dvcsimport": "github.com/libp2p/go-libp2p-discovery"
  },
  "gxDependencies": [
    {
      "author": "whyrusleeping",
<<<<<<< HEAD
      "hash": "QmQFFp4ntkd4C14sP3FaH9WJyBuetuGUVo6dShNHvnoEvC",
      "name": "go-libp2p-peerstore",
      "version": "2.0.14"
    },
    {
      "hash": "QmRjT8Bkut84fHf9nxMQBxGsqLAkqzMdFaemDK7e61dBNZ",
      "name": "go-libp2p-routing",
      "version": "2.7.8"
=======
      "hash": "QmRhFARzTHcFh8wUxwN5KvyTGq73FLC65EfFAhz8Ng7aGb",
      "name": "go-libp2p-peerstore",
      "version": "2.0.17"
    },
    {
      "hash": "QmWaDSNoSdSXU9b6udyaq9T8y6LkzMwqWxECznFqvtcTsk",
      "name": "go-libp2p-routing",
      "version": "2.7.10"
>>>>>>> 5b6a6e16
    },
    {
      "author": "whyrusleeping",
      "hash": "QmR8BauakNcBa3RbE4nbQu76PDiJgoQgz8AJdhJuiU4TAw",
      "name": "go-cid",
      "version": "0.9.1"
    },
    {
      "author": "multiformats",
      "hash": "QmerPMzPk1mJVowm8KgmoknWa4yCYvvugMPsgWmDNUvDLW",
      "name": "go-multihash",
      "version": "1.0.9"
    },
    {
      "hash": "QmbkT7eMTyXfpeyB3ZMxxcxg7XH8t6uXp49jqzz4HB7BGF",
      "name": "go-log",
      "version": "1.5.9"
    },
    {
      "author": "whyrusleeping",
<<<<<<< HEAD
      "hash": "QmYZJzRGPeRpEufmdqXPAcKrpg9gxCnRVRadTn99PH2P77",
      "name": "go-libp2p-blankhost",
      "version": "0.3.22"
    },
    {
      "author": "whyrusleeping",
      "hash": "QmTJCJaS8Cpjc2MkoS32iwr4zMZtbLkaF9GJsUgH1uwtN9",
      "name": "go-libp2p-swarm",
      "version": "3.0.29"
    },
    {
      "author": "whyrusleeping",
      "hash": "QmPJxxDsX2UbchSHobbYuvz7qnyJTFKvaKMzE2rZWJ4x5B",
      "name": "go-libp2p-peer",
      "version": "3.1.0"
    },
    {
      "author": "whyrusleeping",
      "hash": "QmfRHxh8bt4jWLKRhNvR5fn7mFACrQBFLqV4wyoymEExKV",
      "name": "go-libp2p-host",
      "version": "3.0.22"
=======
      "hash": "QmSka7Ax3a1HhyGaC3mqqrWbDhHsTmyzvED4Xk6dfvPXbY",
      "name": "go-libp2p-blankhost",
      "version": "0.3.24"
    },
    {
      "author": "whyrusleeping",
      "hash": "QmU7iTrsNaJfu1Rf5DrvaJLH9wJtQwmP4Dj8oPduprAU68",
      "name": "go-libp2p-swarm",
      "version": "3.0.31"
    },
    {
      "author": "whyrusleeping",
      "hash": "QmTu65MVbemtUxJEWgsTtzv9Zv9P8rvmqNA4eG9TrTRGYc",
      "name": "go-libp2p-peer",
      "version": "3.1.1"
    },
    {
      "author": "whyrusleeping",
      "hash": "Qmd52WKRSwrBK5gUaJKawryZQ5by6UbNB8KVW2Zy6JtbyW",
      "name": "go-libp2p-host",
      "version": "3.0.24"
>>>>>>> 5b6a6e16
    }
  ],
  "gxVersion": "0.12.1",
  "language": "go",
  "license": "",
  "name": "go-libp2p-discovery",
  "releaseCmd": "git commit -a -m \"gx publish $VERSION\"",
<<<<<<< HEAD
  "version": "1.0.8"
}
=======
  "version": "1.0.10"
}
>>>>>>> 5b6a6e16
<|MERGE_RESOLUTION|>--- conflicted
+++ resolved
@@ -7,16 +7,6 @@
   "gxDependencies": [
     {
       "author": "whyrusleeping",
-<<<<<<< HEAD
-      "hash": "QmQFFp4ntkd4C14sP3FaH9WJyBuetuGUVo6dShNHvnoEvC",
-      "name": "go-libp2p-peerstore",
-      "version": "2.0.14"
-    },
-    {
-      "hash": "QmRjT8Bkut84fHf9nxMQBxGsqLAkqzMdFaemDK7e61dBNZ",
-      "name": "go-libp2p-routing",
-      "version": "2.7.8"
-=======
       "hash": "QmRhFARzTHcFh8wUxwN5KvyTGq73FLC65EfFAhz8Ng7aGb",
       "name": "go-libp2p-peerstore",
       "version": "2.0.17"
@@ -25,7 +15,6 @@
       "hash": "QmWaDSNoSdSXU9b6udyaq9T8y6LkzMwqWxECznFqvtcTsk",
       "name": "go-libp2p-routing",
       "version": "2.7.10"
->>>>>>> 5b6a6e16
     },
     {
       "author": "whyrusleeping",
@@ -46,29 +35,6 @@
     },
     {
       "author": "whyrusleeping",
-<<<<<<< HEAD
-      "hash": "QmYZJzRGPeRpEufmdqXPAcKrpg9gxCnRVRadTn99PH2P77",
-      "name": "go-libp2p-blankhost",
-      "version": "0.3.22"
-    },
-    {
-      "author": "whyrusleeping",
-      "hash": "QmTJCJaS8Cpjc2MkoS32iwr4zMZtbLkaF9GJsUgH1uwtN9",
-      "name": "go-libp2p-swarm",
-      "version": "3.0.29"
-    },
-    {
-      "author": "whyrusleeping",
-      "hash": "QmPJxxDsX2UbchSHobbYuvz7qnyJTFKvaKMzE2rZWJ4x5B",
-      "name": "go-libp2p-peer",
-      "version": "3.1.0"
-    },
-    {
-      "author": "whyrusleeping",
-      "hash": "QmfRHxh8bt4jWLKRhNvR5fn7mFACrQBFLqV4wyoymEExKV",
-      "name": "go-libp2p-host",
-      "version": "3.0.22"
-=======
       "hash": "QmSka7Ax3a1HhyGaC3mqqrWbDhHsTmyzvED4Xk6dfvPXbY",
       "name": "go-libp2p-blankhost",
       "version": "0.3.24"
@@ -90,7 +56,6 @@
       "hash": "Qmd52WKRSwrBK5gUaJKawryZQ5by6UbNB8KVW2Zy6JtbyW",
       "name": "go-libp2p-host",
       "version": "3.0.24"
->>>>>>> 5b6a6e16
     }
   ],
   "gxVersion": "0.12.1",
@@ -98,10 +63,5 @@
   "license": "",
   "name": "go-libp2p-discovery",
   "releaseCmd": "git commit -a -m \"gx publish $VERSION\"",
-<<<<<<< HEAD
-  "version": "1.0.8"
-}
-=======
   "version": "1.0.10"
-}
->>>>>>> 5b6a6e16
+}